import ArgumentParser
import Foundation
import SwiftlyCore
import SystemPackage

struct Init: SwiftlyCommand {
    public static let configuration = CommandConfiguration(
        abstract: "Perform swiftly initialization into your user account."
    )

    @Flag(name: [.customShort("n"), .long], help: "Do not attempt to modify the profile file to set environment variables (e.g. PATH) on login.")
    var noModifyProfile: Bool = false
    @Flag(name: .shortAndLong, help: """
    Overwrite the existing swiftly installation found at the configured SWIFTLY_HOME, if any. If this option is unspecified and an existing \
    installation is found, the swiftly executable will be updated, but the rest of the installation will not be modified.
    """)
    var overwrite: Bool = false
    @Option(name: .long, help: "Specify the current Linux platform for swiftly")
    var platform: String?
    @Flag(help: "Skip installing the latest toolchain")
    var skipInstall: Bool = false
    @Flag(help: "Quiet shell follow up commands")
    var quietShellFollowup: Bool = false

    @OptionGroup var root: GlobalOptions

    private enum CodingKeys: String, CodingKey {
        case noModifyProfile, overwrite, platform, skipInstall, root, quietShellFollowup
    }

    public mutating func validate() throws {}

    mutating func run() async throws {
        try await self.run(Swiftly.createDefaultContext())
    }

    mutating func run(_ ctx: SwiftlyCoreContext = Swiftly.createDefaultContext()) async throws {
        try await Self.execute(ctx, assumeYes: self.root.assumeYes, noModifyProfile: self.noModifyProfile, overwrite: self.overwrite, platform: self.platform, verbose: self.root.verbose, skipInstall: self.skipInstall, quietShellFollowup: self.quietShellFollowup)
    }

    /// Initialize the installation of swiftly.
    static func execute(_ ctx: SwiftlyCoreContext, assumeYes: Bool, noModifyProfile: Bool, overwrite: Bool, platform: String?, verbose: Bool, skipInstall: Bool, quietShellFollowup: Bool) async throws {
        try await Swiftly.currentPlatform.verifySwiftlySystemPrerequisites()

        var config = try? await Config.load(ctx)

        if var config, !overwrite &&
            (
                config.version == SwiftlyVersion(major: 0, minor: 4, patch: 0, suffix: "dev") ||
                    config.version == SwiftlyVersion(major: 0, minor: 4, patch: 0) ||
                    (config.version?.major == 1 && config.version?.minor == 0)
            )
        {
            // This is a simple upgrade from the 0.4.0 pre-releases, or 1.x

            // Move our executable over to the correct place
            try await Swiftly.currentPlatform.installSwiftlyBin(ctx)

            // Update and save the version
            config.version = SwiftlyCore.version

            try config.save(ctx)

            return
        }

        if let config, !overwrite && config.version != SwiftlyCore.version {
            // We don't support downgrades, and versions prior to 0.4.0-dev
            throw SwiftlyError(message: "An existing swiftly installation was detected. You can try again with '--overwrite' to overwrite it.")
        }

        // Give the user the prompt and the choice to abort at this point.
        if !assumeYes {
            let toolchainsDir = Swiftly.currentPlatform.swiftlyToolchainsDir(ctx)

            var msg = """
            Welcome to swiftly, the Swift toolchain manager for Linux and macOS!

            Please read the following information carefully before proceeding with the installation. If you
            wish to customize the steps performed during the installation process, refer to 'swiftly init -h'
            for configuration options.

            Swiftly installs files into the following locations:

<<<<<<< HEAD
            \(Swiftly.currentPlatform.swiftlyHomeDir(ctx)) - Directory for configuration files
            \(Swiftly.currentPlatform.swiftlyBinDir(ctx)) - Links to the binaries of the active toolchain
            \(Swiftly.currentPlatform.swiftlyToolchainsDir(ctx)) - Directory hosting installed toolchains
=======
            \(Swiftly.currentPlatform.swiftlyHomeDir(ctx).path) - Directory for configuration files
            \(Swiftly.currentPlatform.swiftlyBinDir(ctx).path) - Links to the binaries of the active toolchain
            \(toolchainsDir.path) - Directory hosting installed toolchains
>>>>>>> 5583a8a2

            These locations can be changed by setting the environment variables
            SWIFTLY_HOME_DIR, SWIFTLY_BIN_DIR, and SWIFTLY_TOOLCHAINS_DIR before running 'swiftly init' again.

            """
#if os(macOS)
            if toolchainsDir != FileManager.default.homeDirectoryForCurrentUser.appendingPathComponent("Library/Developer/Toolchains", isDirectory: true) {
                msg += """

                NOTE: The toolchains are not being installed in a standard macOS location, so Xcode may not be able to find them.
                """
            }
#endif
            if !skipInstall {
                msg += """

                Once swiftly is set up, it will install the latest available Swift toolchain. This can be
                suppressed with the '--skip-install' option.
                """
#if os(Linux)
                msg += """
                 In the process, swiftly will add swift.org
                GnuPG keys into your keychain to verify the integrity of the downloads.

                """
#else
                msg += "\n"
#endif
            }
            if !noModifyProfile {
                msg += """

                For your convenience, swiftly will also attempt to modify your shell's profile file to make
                installed items available in your environment upon login. This can be suppressed with the
                '--no-modify-profile' option.

                """
            }

            await ctx.print(msg)

            guard await ctx.promptForConfirmation(defaultBehavior: true) else {
                throw SwiftlyError(message: "swiftly installation has been cancelled")
            }
        }

        let shell = if let mockedShell = ctx.mockedShell {
            mockedShell
        } else {
            if let s = ProcessInfo.processInfo.environment["SHELL"] {
                s
            } else {
                try await Swiftly.currentPlatform.getShell()
            }
        }

        let envFile: FilePath
        let sourceLine: String
        if shell.hasSuffix("fish") {
            envFile = Swiftly.currentPlatform.swiftlyHomeDir(ctx) / "env.fish"
            sourceLine = """

            # Added by swiftly
            source "\(envFile)"
            """
        } else {
            envFile = Swiftly.currentPlatform.swiftlyHomeDir(ctx) / "env.sh"
            sourceLine = """

            # Added by swiftly
            . "\(envFile)"
            """
        }

        if overwrite {
            try? await remove(atPath: Swiftly.currentPlatform.swiftlyToolchainsDir(ctx))
            try? await remove(atPath: Swiftly.currentPlatform.swiftlyHomeDir(ctx))
        }

        // Go ahead and create the directories as needed
        for requiredDir in Swiftly.requiredDirectories(ctx) {
            if !(try await fileExists(atPath: requiredDir)) {
                do {
                    try await mkdir(atPath: requiredDir, parents: true)
                } catch {
                    throw SwiftlyError(message: "Failed to create required directory \"\(requiredDir)\": \(error)")
                }
            }
        }

        // Force the configuration to be present. Generate it if it doesn't already exist or overwrite is set
        if overwrite || config == nil {
            let pd = try await Swiftly.currentPlatform.detectPlatform(ctx, disableConfirmation: assumeYes, platform: platform)
            var c = Config(inUse: nil, installedToolchains: [], platform: pd)
            // Stamp the current version of swiftly on this config
            c.version = SwiftlyCore.version
            try c.save(ctx)
            config = c
        }

        guard var config else { throw SwiftlyError(message: "Configuration could not be set") }

        // Move our executable over to the correct place
        try await Swiftly.currentPlatform.installSwiftlyBin(ctx)

        let envFileExists = try await fileExists(atPath: envFile)

        if overwrite || !envFileExists {
            await ctx.print("Creating shell environment file for the user...")
            var env = ""
            if shell.hasSuffix("fish") {
                env = """
<<<<<<< HEAD
                set -x SWIFTLY_HOME_DIR "\(Swiftly.currentPlatform.swiftlyHomeDir(ctx))"
                set -x SWIFTLY_BIN_DIR "\(Swiftly.currentPlatform.swiftlyBinDir(ctx))"
=======
                set -x SWIFTLY_HOME_DIR "\(Swiftly.currentPlatform.swiftlyHomeDir(ctx).path)"
                set -x SWIFTLY_BIN_DIR "\(Swiftly.currentPlatform.swiftlyBinDir(ctx).path)"
                set -x SWIFTLY_TOOLCHAINS_DIR "\(Swiftly.currentPlatform.swiftlyToolchainsDir(ctx).path)"
>>>>>>> 5583a8a2
                if not contains "$SWIFTLY_BIN_DIR" $PATH
                    set -x PATH "$SWIFTLY_BIN_DIR" $PATH
                end

                """
            } else {
                env = """
<<<<<<< HEAD
                export SWIFTLY_HOME_DIR="\(Swiftly.currentPlatform.swiftlyHomeDir(ctx))"
                export SWIFTLY_BIN_DIR="\(Swiftly.currentPlatform.swiftlyBinDir(ctx))"
=======
                export SWIFTLY_HOME_DIR="\(Swiftly.currentPlatform.swiftlyHomeDir(ctx).path)"
                export SWIFTLY_BIN_DIR="\(Swiftly.currentPlatform.swiftlyBinDir(ctx).path)"
                export SWIFTLY_TOOLCHAINS_DIR="\(Swiftly.currentPlatform.swiftlyToolchainsDir(ctx).path)"
>>>>>>> 5583a8a2
                if [[ ":$PATH:" != *":$SWIFTLY_BIN_DIR:"* ]]; then
                    export PATH="$SWIFTLY_BIN_DIR:$PATH"
                fi

                """
            }

            try Data(env.utf8).write(to: envFile, options: .atomic)
        }

        if !noModifyProfile {
            await ctx.print("Updating profile...")

            let userHome = ctx.mockedHomeDir ?? homeDir

            let profileHome: FilePath
            if shell.hasSuffix("zsh") {
                profileHome = userHome / ".zprofile"
            } else if shell.hasSuffix("bash") {
                if case let p = userHome / ".bash_profile", try await fileExists(atPath: p) {
                    profileHome = p
                } else if case let p = userHome / ".bash_login", try await fileExists(atPath: p) {
                    profileHome = p
                } else {
                    profileHome = userHome / ".profile"
                }
            } else if shell.hasSuffix("fish") {
                if let xdgConfigHome = ProcessInfo.processInfo.environment["XDG_CONFIG_HOME"], case let xdgConfigURL = FilePath(xdgConfigHome) {
                    let confDir = xdgConfigURL / "fish/conf.d"
                    try await mkdir(atPath: confDir, parents: true)
                    profileHome = confDir / "swiftly.fish"
                } else {
                    let confDir = userHome / ".config/fish/conf.d"
                    try await mkdir(atPath: confDir, parents: true)
                    profileHome = confDir / "swiftly.fish"
                }
            } else {
                profileHome = userHome / ".profile"
            }

            var addEnvToProfile = false
            do {
                if !(try await fileExists(atPath: profileHome)) {
                    addEnvToProfile = true
                } else if case let profileContents = try String(contentsOf: profileHome, encoding: .utf8), !profileContents.contains(sourceLine) {
                    addEnvToProfile = true
                }
            } catch {
                addEnvToProfile = true
            }

            if addEnvToProfile {
                try Data(sourceLine.utf8).append(to: profileHome)
            }
        }

        var postInstall: String?
        var pathChanged = false

        if !skipInstall {
            let latestVersion = try await Install.resolve(ctx, config: config, selector: ToolchainSelector.latest)
            (postInstall, pathChanged) = try await Install.execute(ctx, version: latestVersion, &config, useInstalledToolchain: true, verifySignature: true, verbose: verbose, assumeYes: assumeYes)
        }

        if !quietShellFollowup {
            await ctx.print("""
            To begin using installed swiftly from your current shell, first run the following command:
                \(sourceLine)

            """)
        }

        // Fish doesn't have path caching, so this might only be needed for bash/zsh
        if pathChanged && !quietShellFollowup && !shell.hasSuffix("fish") {
            await ctx.print("""
            Your shell caches items on your path for better performance. Swiftly has added
            items to your path that may not get picked up right away. You can update your
            shell's environment by running

            hash -r

            or restarting your shell.

            """)
        }

        if let postInstall {
            await ctx.print("""
            There are some dependencies that should be installed before using this toolchain.
            You can run the following script as the system administrator (e.g. root) to prepare
            your system:

                \(postInstall)

            """)
        }
    }
}<|MERGE_RESOLUTION|>--- conflicted
+++ resolved
@@ -82,22 +82,16 @@
 
             Swiftly installs files into the following locations:
 
-<<<<<<< HEAD
             \(Swiftly.currentPlatform.swiftlyHomeDir(ctx)) - Directory for configuration files
             \(Swiftly.currentPlatform.swiftlyBinDir(ctx)) - Links to the binaries of the active toolchain
-            \(Swiftly.currentPlatform.swiftlyToolchainsDir(ctx)) - Directory hosting installed toolchains
-=======
-            \(Swiftly.currentPlatform.swiftlyHomeDir(ctx).path) - Directory for configuration files
-            \(Swiftly.currentPlatform.swiftlyBinDir(ctx).path) - Links to the binaries of the active toolchain
-            \(toolchainsDir.path) - Directory hosting installed toolchains
->>>>>>> 5583a8a2
+            \(toolchainsDir) - Directory hosting installed toolchains
 
             These locations can be changed by setting the environment variables
             SWIFTLY_HOME_DIR, SWIFTLY_BIN_DIR, and SWIFTLY_TOOLCHAINS_DIR before running 'swiftly init' again.
 
             """
 #if os(macOS)
-            if toolchainsDir != FileManager.default.homeDirectoryForCurrentUser.appendingPathComponent("Library/Developer/Toolchains", isDirectory: true) {
+            if toolchainsDir != homeDir / "Library/Developer/Toolchains" {
                 msg += """
 
                 NOTE: The toolchains are not being installed in a standard macOS location, so Xcode may not be able to find them.
@@ -203,14 +197,9 @@
             var env = ""
             if shell.hasSuffix("fish") {
                 env = """
-<<<<<<< HEAD
                 set -x SWIFTLY_HOME_DIR "\(Swiftly.currentPlatform.swiftlyHomeDir(ctx))"
                 set -x SWIFTLY_BIN_DIR "\(Swiftly.currentPlatform.swiftlyBinDir(ctx))"
-=======
-                set -x SWIFTLY_HOME_DIR "\(Swiftly.currentPlatform.swiftlyHomeDir(ctx).path)"
-                set -x SWIFTLY_BIN_DIR "\(Swiftly.currentPlatform.swiftlyBinDir(ctx).path)"
-                set -x SWIFTLY_TOOLCHAINS_DIR "\(Swiftly.currentPlatform.swiftlyToolchainsDir(ctx).path)"
->>>>>>> 5583a8a2
+                set -x SWIFTLY_TOOLCHAINS_DIR "\(Swiftly.currentPlatform.swiftlyToolchainsDir(ctx))"
                 if not contains "$SWIFTLY_BIN_DIR" $PATH
                     set -x PATH "$SWIFTLY_BIN_DIR" $PATH
                 end
@@ -218,14 +207,9 @@
                 """
             } else {
                 env = """
-<<<<<<< HEAD
                 export SWIFTLY_HOME_DIR="\(Swiftly.currentPlatform.swiftlyHomeDir(ctx))"
                 export SWIFTLY_BIN_DIR="\(Swiftly.currentPlatform.swiftlyBinDir(ctx))"
-=======
-                export SWIFTLY_HOME_DIR="\(Swiftly.currentPlatform.swiftlyHomeDir(ctx).path)"
-                export SWIFTLY_BIN_DIR="\(Swiftly.currentPlatform.swiftlyBinDir(ctx).path)"
-                export SWIFTLY_TOOLCHAINS_DIR="\(Swiftly.currentPlatform.swiftlyToolchainsDir(ctx).path)"
->>>>>>> 5583a8a2
+                export SWIFTLY_TOOLCHAINS_DIR="\(Swiftly.currentPlatform.swiftlyToolchainsDir(ctx))"
                 if [[ ":$PATH:" != *":$SWIFTLY_BIN_DIR:"* ]]; then
                     export PATH="$SWIFTLY_BIN_DIR:$PATH"
                 fi
