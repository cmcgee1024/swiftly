import _StringProcessing
import ArgumentParser
import Foundation
<<<<<<< HEAD
@preconcurrency import TSCBasic
=======
import SwiftlyCore
import TSCBasic
>>>>>>> ea713309
import TSCUtility

struct Install: SwiftlyCommand {
    public static let configuration = CommandConfiguration(
        abstract: "Install a new toolchain."
    )

    @Argument(
        help: ArgumentHelp(
            "The version of the toolchain to install.",
            discussion: """

            The string "latest" can be provided to install the most recent stable version release:

                $ swiftly install latest

            A specific toolchain can be installed by providing a full toolchain name, for example \
            a stable release version with patch (e.g. a.b.c):

                $ swiftly install 5.4.2

            Or a snapshot with date:

                $ swiftly install 5.7-snapshot-2022-06-20
                $ swiftly install main-snapshot-2022-06-20

            The latest patch release of a specific minor version can be installed by omitting the \
            patch version:

                $ swiftly install 5.6

            Likewise, the latest snapshot associated with a given development branch can be \
            installed by omitting the date:

                $ swiftly install 5.7-snapshot
                $ swiftly install main-snapshot

            Install whatever toolchain is currently selected, such as the the one in the .swift-version file:

                $ swiftly install

            NOTE: Swiftly downloads toolchains to a temporary file that it later cleans during its installation process. If these files are too big for your system temporary directory, set another location by setting the `TMPDIR` environment variable.

                $ TMPDIR=/large/file/tmp/storage swiftly install latest
            """
        ))
    var version: String?

    @Flag(name: .shortAndLong, help: "Mark the newly installed toolchain as in-use.")
    var use: Bool = false

    @Flag(
        inversion: .prefixedNo,
        help: "Verify the toolchain's PGP signature before proceeding with installation."
    )
    var verify = true

    @Option(
        help: ArgumentHelp(
            "A file path to a location for a post installation script",
            discussion: """
            If the toolchain that is installed has extra post installation steps, they will be
            written to this file as commands that can be run after the installation.
            """
        ))
    var postInstallFile: String?

    @OptionGroup var root: GlobalOptions

    private enum CodingKeys: String, CodingKey {
        case version, use, verify, postInstallFile, root
    }

    mutating func run() async throws {
        try await self.run(Swiftly.createDefaultContext())
    }

    mutating func run(_ ctx: SwiftlyCoreContext) async throws {
        try validateSwiftly(ctx)

        var config = try Config.load(ctx)

        var selector: ToolchainSelector

        if let version = self.version {
            selector = try ToolchainSelector(parsing: version)
        } else {
            if case let (_, result) = try await selectToolchain(ctx, config: &config),
               case let .swiftVersionFile(_, sel, error) = result
            {
                if let sel = sel {
                    selector = sel
                } else if let error = error {
                    throw error
                } else {
                    throw SwiftlyError(message: "Internal error selecting toolchain to install.")
                }
            } else {
                throw SwiftlyError(
                    message:
                    "Swiftly couldn't determine the toolchain version to install. Please set a version like this and try again: `swiftly install latest`"
                )
            }
        }

        let toolchainVersion = try await Self.resolve(ctx, config: config, selector: selector)
        let (postInstallScript, pathChanged) = try await Self.execute(
            ctx,
            version: toolchainVersion,
            &config,
            useInstalledToolchain: self.use,
            verifySignature: self.verify,
            verbose: self.root.verbose,
            assumeYes: self.root.assumeYes
        )

        let shell =
            if let s = ProcessInfo.processInfo.environment["SHELL"]
        {
            s
        } else {
            try await Swiftly.currentPlatform.getShell()
        }

        // Fish doesn't cache its path, so this instruction is not necessary.
        if pathChanged && !shell.hasSuffix("fish") {
<<<<<<< HEAD
            await ctx.print("""
            NOTE: Swiftly has updated some elements in your path and your shell may not yet be
            aware of the changes. You can update your shell's environment by running
=======
            ctx.print(
                """
                NOTE: Swiftly has updated some elements in your path and your shell may not yet be
                aware of the changes. You can update your shell's environment by running
>>>>>>> ea713309

                hash -r

                or restarting your shell.

                """)
        }

        if let postInstallScript {
            guard let postInstallFile = self.postInstallFile else {
                throw SwiftlyError(
                    message: """

                    There are some dependencies that should be installed before using this toolchain.
                    You can run the following script as the system administrator (e.g. root) to prepare
                    your system:

                    \(postInstallScript)
                    """)
            }

            try Data(postInstallScript.utf8).write(
                to: URL(fileURLWithPath: postInstallFile), options: .atomic
            )
        }
    }

    public static func execute(
        _ ctx: SwiftlyCoreContext,
        version: ToolchainVersion,
        _ config: inout Config,
        useInstalledToolchain: Bool,
        verifySignature: Bool,
        verbose: Bool,
        assumeYes: Bool
    ) async throws -> (postInstall: String?, pathChanged: Bool) {
        guard !config.installedToolchains.contains(version) else {
            await ctx.print("\(version) is already installed.")
            return (nil, false)
        }

        // Ensure the system is set up correctly before downloading it. Problems that prevent installation
        //  will throw, while problems that prevent use of the toolchain will be written out as a post install
        //  script for the user to run afterwards.
        let postInstallScript = try await Swiftly.currentPlatform.verifySystemPrerequisitesForInstall(
            ctx, platformName: config.platform.name, version: version,
            requireSignatureValidation: verifySignature
        )

        await ctx.print("Installing \(version)")

        let tmpFile = Swiftly.currentPlatform.getTempFilePath()
        FileManager.default.createFile(atPath: tmpFile.path, contents: nil)
        defer {
            try? FileManager.default.removeItem(at: tmpFile)
        }

        var platformString = config.platform.name
        var platformFullString = config.platform.nameFull

#if !os(macOS) && arch(arm64)
        platformString += "-aarch64"
        platformFullString += "-aarch64"
#endif

        let category: String
        switch version {
        case let .stable(stableVersion):
            // Building URL path that looks like:
            // swift-5.6.2-release/ubuntu2004/swift-5.6.2-RELEASE/swift-5.6.2-RELEASE-ubuntu20.04.tar.gz
            var versionString = "\(stableVersion.major).\(stableVersion.minor)"
            if stableVersion.patch != 0 {
                versionString += ".\(stableVersion.patch)"
            }

            category = "swift-\(versionString)-release"
        case let .snapshot(release):
            switch release.branch {
            case let .release(major, minor):
                category = "swift-\(major).\(minor)-branch"
            case .main:
                category = "development"
            }
        }

        let animation = PercentProgressAnimation(
            stream: stdoutStream,
            header: "Downloading \(version)"
        )

        var lastUpdate = Date()

        let toolchainFile = ToolchainFile(
            category: category, platform: platformString, version: version.identifier,
            file:
            "\(version.identifier)-\(platformFullString).\(Swiftly.currentPlatform.toolchainFileExtension)"
        )

        do {
            try await ctx.httpClient.getSwiftToolchainFile(toolchainFile).download(
                to: tmpFile,
                reportProgress: { progress in
                    let now = Date()

                    guard lastUpdate.distance(to: now) > 0.25 || progress.receivedBytes == progress.totalBytes
                    else {
                        return
                    }

                    let downloadedMiB = Double(progress.receivedBytes) / (1024.0 * 1024.0)
                    let totalMiB = Double(progress.totalBytes!) / (1024.0 * 1024.0)

                    lastUpdate = Date()

                    animation.update(
                        step: progress.receivedBytes,
                        total: progress.totalBytes!,
                        text:
                        "Downloaded \(String(format: "%.1f", downloadedMiB)) MiB of \(String(format: "%.1f", totalMiB)) MiB"
                    )
                }
            )
        } catch let notFound as DownloadNotFoundError {
            throw SwiftlyError(message: "\(version) does not exist at URL \(notFound.url), exiting")
        } catch {
            animation.complete(success: false)
            throw error
        }
        animation.complete(success: true)

        if verifySignature {
            try await Swiftly.currentPlatform.verifyToolchainSignature(
                ctx,
                toolchainFile: toolchainFile,
                archive: tmpFile,
                verbose: verbose
            )
        }

        try await Swiftly.currentPlatform.install(ctx, from: tmpFile, version: version, verbose: verbose)

        var pathChanged = false

        // Create proxies if we have a location where we can point them
        if let proxyTo = try? Swiftly.currentPlatform.findSwiftlyBin(ctx) {
            // Ensure swiftly doesn't overwrite any existing executables without getting confirmation first.
            let swiftlyBinDir = Swiftly.currentPlatform.swiftlyBinDir(ctx)
            let swiftlyBinDirContents =
                (try? FileManager.default.contentsOfDirectory(atPath: swiftlyBinDir.path)) ?? [String]()
            let toolchainBinDir = Swiftly.currentPlatform.findToolchainBinDir(ctx, version)
            let toolchainBinDirContents = try FileManager.default.contentsOfDirectory(
                atPath: toolchainBinDir.path)

            let existingProxies = swiftlyBinDirContents.filter { bin in
                do {
                    let linkTarget = try FileManager.default.destinationOfSymbolicLink(
                        atPath: swiftlyBinDir.appendingPathComponent(bin).path)
                    return linkTarget == proxyTo
                } catch { return false }
            }

            let overwrite = Set(toolchainBinDirContents).subtracting(existingProxies).intersection(
                swiftlyBinDirContents)
            if !overwrite.isEmpty && !assumeYes {
                await ctx.print("The following existing executables will be overwritten:")

                for executable in overwrite {
                    await ctx.print("  \(swiftlyBinDir.appendingPathComponent(executable).path)")
                }

                guard await ctx.promptForConfirmation(defaultBehavior: false) else {
                    throw SwiftlyError(message: "Toolchain installation has been cancelled")
                }
            }

            if verbose {
                await ctx.print("Setting up toolchain proxies...")
            }

            let proxiesToCreate = Set(toolchainBinDirContents).subtracting(swiftlyBinDirContents).union(
                overwrite)

            for p in proxiesToCreate {
                let proxy = Swiftly.currentPlatform.swiftlyBinDir(ctx).appendingPathComponent(p)

                if proxy.fileExists() {
                    try FileManager.default.removeItem(at: proxy)
                }

                try FileManager.default.createSymbolicLink(
                    atPath: proxy.path,
                    withDestinationPath: proxyTo
                )

                pathChanged = true
            }
        }

        config.installedToolchains.insert(version)

        try config.save(ctx)

        // If this is the first installed toolchain, mark it as in-use regardless of whether the
        // --use argument was provided.
        if useInstalledToolchain {
            try await Use.execute(ctx, version, globalDefault: false, &config)
        }

        // We always update the global default toolchain if there is none set. This could
        //  be the only toolchain that is installed, which makes it the only choice.
        if config.inUse == nil {
            config.inUse = version
            try config.save(ctx)
            await ctx.print("The global default toolchain has been set to `\(version)`")
        }

        await ctx.print("\(version) installed successfully!")
        return (postInstallScript, pathChanged)
    }

    /// Utilize the swift.org API along with the provided selector to select a toolchain for install.
    public static func resolve(_ ctx: SwiftlyCoreContext, config: Config, selector: ToolchainSelector)
        async throws -> ToolchainVersion
    {
        switch selector {
        case .latest:
            await ctx.print("Fetching the latest stable Swift release...")

            guard
                let release = try await ctx.httpClient.getReleaseToolchains(
                    platform: config.platform, limit: 1
                ).first
            else {
                throw SwiftlyError(message: "couldn't get latest releases")
            }
            return .stable(release)

        case let .stable(major, minor, patch):
            guard let minor else {
                throw SwiftlyError(
                    message:
                    "Need to provide at least major and minor versions when installing a release toolchain."
                )
            }

            if let patch {
                return .stable(ToolchainVersion.StableRelease(major: major, minor: minor, patch: patch))
            }

            await ctx.print("Fetching the latest stable Swift \(major).\(minor) release...")
            // If a patch was not provided, perform a lookup to get the latest patch release
            // of the provided major/minor version pair.
            let toolchain = try await ctx.httpClient.getReleaseToolchains(
                platform: config.platform, limit: 1
            ) { release in
                release.major == major && release.minor == minor
            }.first

            guard let toolchain else {
                throw SwiftlyError(message: "No release toolchain found matching \(major).\(minor)")
            }

            return .stable(toolchain)

        case let .snapshot(branch, date):
            if let date {
                return ToolchainVersion(snapshotBranch: branch, date: date)
            }

            await ctx.print("Fetching the latest \(branch) branch snapshot...")

            // If a date was not provided, perform a lookup to find the most recent snapshot
            // for the given branch.
            let snapshots: [ToolchainVersion.Snapshot]
            do {
                snapshots = try await ctx.httpClient.getSnapshotToolchains(
                    platform: config.platform, branch: branch, limit: 1
                ) { snapshot in
                    snapshot.branch == branch
                }
            } catch let branchNotFoundErr as SwiftlyHTTPClient.SnapshotBranchNotFoundError {
                throw SwiftlyError(
                    message:
                    "You have requested to install a snapshot toolchain from branch \(branchNotFoundErr.branch). It cannot be found on swift.org. Note that snapshots are only available from the current `main` release and the latest x.y (major.minor) release. Try again with a different branch."
                )
            } catch {
                throw error
            }

            let firstSnapshot = snapshots.first

            guard let firstSnapshot else {
                throw SwiftlyError(message: "No snapshot toolchain found for branch \(branch)")
            }

            return .snapshot(firstSnapshot)
        }
    }
}<|MERGE_RESOLUTION|>--- conflicted
+++ resolved
@@ -1,12 +1,8 @@
 import _StringProcessing
 import ArgumentParser
 import Foundation
-<<<<<<< HEAD
+import SwiftlyCore
 @preconcurrency import TSCBasic
-=======
-import SwiftlyCore
-import TSCBasic
->>>>>>> ea713309
 import TSCUtility
 
 struct Install: SwiftlyCommand {
@@ -133,16 +129,10 @@
 
         // Fish doesn't cache its path, so this instruction is not necessary.
         if pathChanged && !shell.hasSuffix("fish") {
-<<<<<<< HEAD
-            await ctx.print("""
-            NOTE: Swiftly has updated some elements in your path and your shell may not yet be
-            aware of the changes. You can update your shell's environment by running
-=======
-            ctx.print(
+            await ctx.print(
                 """
                 NOTE: Swiftly has updated some elements in your path and your shell may not yet be
                 aware of the changes. You can update your shell's environment by running
->>>>>>> ea713309
 
                 hash -r
 
