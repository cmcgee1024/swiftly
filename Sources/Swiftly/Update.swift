import ArgumentParser
import Foundation
import SwiftlyCore

struct Update: SwiftlyCommand {
    public static var configuration = CommandConfiguration(
        abstract: "Update an installed toolchain to a newer version."
    )

    @Argument(help: ArgumentHelp(
        "The installed toolchain to update.",
        discussion: """

        Updating a toolchain involves uninstalling it and installing a new toolchain that is \
        newer than it.

        If no argument is provided to the update command, the currently in-use toolchain will \
        be updated. If that toolchain is a stable release, it will be updated to the latest \
        patch version for that major.minor version. If the currently in-use toolchain is a \
        snapshot, then it will be updated to the latest snapshot for that development branch.

            $ swiftly update

        The string "latest" can be provided to update the installed stable release toolchain \
        with the newest version to the latest available stable release. This may update the \
        toolchain to later major, minor, or patch versions.

            $ swiftly update latest

        A specific stable release can be updated to the latest patch version for that release by \
        specifying the entire version:

            $ swiftly update 5.6.0

        Omitting the patch in the specified version will update the latest installed toolchain for \
        the provided minor version to the latest available release for that minor version. For \
        example, the following will update the latest installed Swift 5.4 release toolchain to \
        the latest available Swift 5.4 release:

            $ swiftly update 5.4

        Similarly, omitting the minor in the specified version will update the latest installed \
        toolchain for the provided major version to the latest available release for that major \
        version. Note that this may update the toolchain to a later minor version.

            $ swiftly update 5

        The latest snapshot toolchain for a given development branch can be updated to \
        the latest available snapshot for that branch by specifying just the branch:

            $ swiftly update 5.7-snapshot
            $ swiftly update main-snapshot

        A specific snapshot toolchain can be updated by including the date:

            $ swiftly update 5.9-snapshot-2023-09-20
            $ swiftly update main-snapshot-2023-09-20
        """
    ))
    var toolchain: String?

    @OptionGroup var root: GlobalOptions

    @Flag(inversion: .prefixedNo, help: "Verify the toolchain's PGP signature before proceeding with installation.")
    var verify = true

    @Option(help: ArgumentHelp(
        "A file path to a location for a post installation script",
        discussion: """
        If the toolchain that is installed has extra post installation steps they they will be
        written to this file as commands that can be run after the installation.
        """
    ))
    var postInstallFile: String?

    private enum CodingKeys: String, CodingKey {
        case toolchain, root, verify, postInstallFile
    }

    public mutating func run() async throws {
        try validateSwiftly()
        var config = try Config.load()

        guard let parameters = try self.resolveUpdateParameters(config) else {
            if let toolchain = self.toolchain {
                SwiftlyCore.print("No installed toolchain matched \"\(toolchain)\"")
            } else {
                SwiftlyCore.print("No toolchains are currently installed")
            }
            return
        }

        guard let newToolchain = try await self.lookupNewToolchain(config, parameters) else {
            SwiftlyCore.print("\(parameters.oldToolchain) is already up to date")
            return
        }

        guard !config.installedToolchains.contains(newToolchain) else {
            SwiftlyCore.print("The newest version of \(parameters.oldToolchain) (\(newToolchain)) is already installed")
            return
        }

        if !self.root.assumeYes {
            SwiftlyCore.print("Update \(parameters.oldToolchain) ⟶ \(newToolchain)?")
            guard SwiftlyCore.promptForConfirmation(defaultBehavior: true) else {
                SwiftlyCore.print("Aborting")
                return
            }
        }

        let (postInstallScript, pathChanged) = try await Install.execute(
            version: newToolchain,
            &config,
            useInstalledToolchain: config.inUse == parameters.oldToolchain,
            verifySignature: self.verify,
<<<<<<< HEAD
            verbose: self.root.verbose
=======
            assumeYes: self.root.assumeYes
>>>>>>> 0ce6cc5f
        )

        try await Uninstall.execute(parameters.oldToolchain, &config)
        SwiftlyCore.print("Successfully updated \(parameters.oldToolchain) ⟶ \(newToolchain)")

        if let postInstallScript = postInstallScript {
            guard let postInstallFile = self.postInstallFile else {
                throw Error(message: """

                There are some system dependencies that should be installed before using this toolchain.
                You can run the following script as the system administrator (e.g. root) to prepare
                your system:

                \(postInstallScript)
                """)
            }

            try Data(postInstallScript.utf8).write(to: URL(fileURLWithPath: postInstallFile), options: .atomic)
        }

        if pathChanged {
            SwiftlyCore.print("""
            NOTE: We have updated some elements in your path and your shell may not yet be
            aware of the changes. You can run this command to update your shell.

                hash -r

            """)
        }
    }

    /// Using the provided toolchain selector and the current config, returns a set of parameters that determines
    /// what new toolchains the selected toolchain can be updated to.
    ///
    /// If the selector does not match an installed toolchain, this returns nil.
    /// If no selector is provided, the currently in-use toolchain will be used as the basis for the returned
    /// parameters.
    private func resolveUpdateParameters(_ config: Config) throws -> UpdateParameters? {
        let selector = try self.toolchain.map { try ToolchainSelector(parsing: $0) }

        let oldToolchain: ToolchainVersion?
        if let selector {
            let toolchains = config.listInstalledToolchains(selector: selector)
            // When multiple toolchains are matched, update the latest one.
            // This is for situations such as `swiftly update 5.5` when both
            // 5.5.1 and 5.5.2 are installed (5.5.2 will be updated).
            oldToolchain = toolchains.max()
        } else {
            oldToolchain = config.inUse
        }

        guard let oldToolchain else {
            return nil
        }

        switch oldToolchain {
        case let .snapshot(snapshot):
            return .snapshot(old: snapshot)
        case let .stable(stable):
            switch selector {
            case .none:
                return .stable(old: stable, target: .latestPatch)
            case let .stable(_, minor, _):
                if minor == nil {
                    return .stable(old: stable, target: .latestMinor)
                } else {
                    return .stable(old: stable, target: .latestPatch)
                }
            case .latest:
                return .stable(old: stable, target: .latest)
            default:
                fatalError("unreachable")
            }
        }
    }

    /// Tries to find a toolchain version that meets the provided parameters, if one exists.
    /// This does not download the toolchain, but it does query the swift.org API to find the suitable toolchain.
    private func lookupNewToolchain(_ config: Config, _ bounds: UpdateParameters) async throws -> ToolchainVersion? {
        switch bounds {
        case let .stable(old, range):
            return try await SwiftlyCore.httpClient.getReleaseToolchains(platform: config.platform, limit: 1) { release in
                switch range {
                case .latest:
                    return release > old
                case .latestMinor:
                    return release.major == old.major && release > old
                case .latestPatch:
                    return release.major == old.major && release.minor == old.minor && release > old
                }
            }.first.map(ToolchainVersion.stable)
        case let .snapshot(old):
            let newerSnapshotToolchains: [ToolchainVersion.Snapshot]
            do {
                newerSnapshotToolchains = try await SwiftlyCore.httpClient.getSnapshotToolchains(platform: config.platform, branch: old.branch, limit: 1) { snapshot in
                    snapshot.branch == old.branch && snapshot.date > old.date
                }
            } catch let branchNotFoundErr as SwiftlyHTTPClient.SnapshotBranchNotFoundError {
                throw Error(message: "Snapshot branch \(branchNotFoundErr.branch) cannot be updated. One possible reason for this is that there has been a new release published to swift.org and this snapshot is for an older release. Snapshots are only available for the newest release and the main branch. You can install a fresh snapshot toolchain from the either the latest release x.y (major.minor) with `swiftly install x.y-snapshot` or from the main branch with `swiftly install main-snapshot`.")
            } catch {
                throw error
            }

            return newerSnapshotToolchains.first.map(ToolchainVersion.snapshot)
        }
    }
}

/// Enum that models an update operation.
///
/// For snapshots, includes the old version of the snapshot that will be updated to the latest snapshot on the same
/// branch.
enum UpdateParameters {
    /// Bounds of an update to a stable release toolchain.
    enum StableUpdateTarget {
        /// No bounds on the update. The old toolchain will be replaced with the latest available stable release of any
        /// major version.
        case latest

        /// The old toolchain will be replaced with the latest available stable release with the same major version.
        case latestMinor

        /// The old toolchain will be replaced with the latest available stable release with the same major and minor
        /// versions.
        case latestPatch
    }

    /// Stable release update operation.
    ///
    /// "old" refers to the toolchain version being updated, and "target" specifies a range of acceptable versions to
    /// update to relative to "old".
    ///
    /// For example, .stable(old: "5.0.0", target: .latestMinor) models an update operation that will replace the
    /// installed 5.0.0 release toolchain to the latest 5.x.y release.
    case stable(old: ToolchainVersion.StableRelease, target: StableUpdateTarget)

    /// Snapshot toolchain update operation.
    ///
    /// "old" refers to the snapshot toolchain that will be updated. It will be replaced with the latest available
    /// snapshot toolchain with the same branch as "old", if one exists.
    case snapshot(old: ToolchainVersion.Snapshot)

    var oldToolchain: ToolchainVersion {
        switch self {
        case let .stable(old, _):
            return .stable(old)
        case let .snapshot(old):
            return .snapshot(old)
        }
    }
}<|MERGE_RESOLUTION|>--- conflicted
+++ resolved
@@ -113,11 +113,8 @@
             &config,
             useInstalledToolchain: config.inUse == parameters.oldToolchain,
             verifySignature: self.verify,
-<<<<<<< HEAD
-            verbose: self.root.verbose
-=======
+            verbose: self.root.verbose,
             assumeYes: self.root.assumeYes
->>>>>>> 0ce6cc5f
         )
 
         try await Uninstall.execute(parameters.oldToolchain, &config)
