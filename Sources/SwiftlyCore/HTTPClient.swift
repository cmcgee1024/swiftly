--- conflicted
+++ resolved
@@ -34,15 +34,7 @@
     /// The GitHub authentication token to use for any requests made to the GitHub API.
     public var githubToken: String?
 
-<<<<<<< HEAD
-    private func get(url: String, headers: [String: String]) async throws -> Response {
-=======
-    public init(executor: HTTPRequestExecutor? = nil) {
-        self.executor = executor ?? HTTPRequestExecutorImpl()
-    }
-
     private func get(url: String, headers: [String: String], maxBytes: Int) async throws -> Response {
->>>>>>> 364b02bb
         var request = makeRequest(url: url)
 
         for (k, v) in headers {
